# This file is part of Amaru package. See copyright license in https://github.com/NumSoftware/Amaru

export Orthotropic


mutable struct FixedPlane
    V::Array{Float64,1} # direction
    failed::Bool
    active::Bool # active failure
    εf::Float64  # strain at failure
end


mutable struct OrthotropicIpState<:IpState
    shared_data::SharedAnalysisData
    σ::Tensor2
    ε::Tensor2
    fmax::Float64

    unloading::Bool  # flag for loading/unloading conditions
    crushed::Bool    # flag for crushing in compression

    fplanes::Array{FixedPlane,1}
    ep3max::Float64
    sp3max::Float64

    function OrthotropicIpState(shared_data::SharedAnalysisData=SharedAnalysisData()) 
        this = new(shared_data)
        this.σ  = zeros(6)
        this.ε  = zeros(6)
        this.fmax = 0.0
        this.unloading = true
        this.crushed   = false
        this.fplanes = [ ]
        this.ep3max = 0.0
        this.sp3max = 0.0
        this
    end
end

mutable struct Orthotropic<:Material
    E0::Float64  # Young's modulus
    ν ::Float64  # Poisson ratio
    ft::Float64  # compression strenght
    fc::Float64  # tensile strenght
    fu::Float64  # ultimate compression strenght
    εc::Float64  # strain corresponding to compression strenght
    εu::Float64  # strain corresponding to ultimate compression strenght
    α ::Float64  # hydrostatic multiplier for the loading function (similar do DP model)
    ηn::Float64  # reduction factor for normal stiffness components
    ηs::Float64  # reduction factor for shear stiffness components

    function Orthotropic(prms::Dict{Symbol,Float64})
        return Orthotropic(;prms...)
    end

    function Orthotropic(;E=NaN, nu=0.0, ft=0.0, fc=0.0, fu=0.0, epsc=0.0, epsu=0.0, alpha=0.4, etan=0.001, etas=0.5)
        @assert E>0.0       
        @assert 0.0<=nu<0.5 
        @assert fc>0.0      
        @assert ft>0.0      
        @assert fu<fc       
        @assert alpha>0     
        @assert epsc>0      
        @assert epsu>epsc  # εu>εc
        @assert etan>0     # ηn
        @assert etas>0     # ηs
        
        this = new(E, nu, ft, -fc, -fu, -epsc, -epsu, alpha, etan, etas)
        return this 
    end
end

matching_elem_type(::Orthotropic) = MechSolid

# Create a new instance of Ip data
new_ip_state(mat::Orthotropic, shared_data::SharedAnalysisData) = OrthotropicIpState(shared_data)

function set_state(ipd::OrthotropicIpState; sig=zeros(0), eps=zeros(0))
    if length(sig)==6
        ipd.σ[:] = sig.*V2M
    else
        if length(sig)!=0; error("Orthotropic: Wrong size for stress array: $sig") end
    end
    if length(eps)==6
        ipd.ε[:] = eps.*V2M
    else
        if length(eps)!=0; error("Orthotropic: Wrong size for strain array: $eps") end
    end
end


function loading_func(mat::Orthotropic, σ::Tensor2)
    j2d = J2D(σ)
    j1  = J1(σ)
    return √j2d
    #return √j2d + mat.α*j1
end


function sigma(mat::Orthotropic, εp::Float64)
    # εp : principal strain
    # σp : principal stress

    E0 = mat.E0
    Eu = mat.fu/mat.εu
    Es = mat.fc/mat.εc
    p  = mat.εu/mat.εc
    A = ( E0/Eu + (p^3-2*p^2)*E0/Es - (2*p^3-3*p^2+1) ) / (p^3-2*p^2+p)
    B = ( 2*E0/Es - 3 ) - 2*A
    C = ( 2 - E0/Es ) + A
    ξ = εp/mat.εc
    return (E0/Es*ξ) / ( 1 + A*ξ + B*ξ^2 + C*ξ^3) * mat.fc
end


function uniaxial_young_modulus(mat::Orthotropic, εp::Float64, γ1::Float64=1.0)
    # εp : principal strain
    # σp : principal stress

    gamma = 1.0 # factor for strains
    εp = γ1*gamma*εp
    εu = γ1*gamma*mat.εu

    E0 = mat.E0
    Eu = mat.fu/mat.εu
    Es = mat.fc/mat.εc
    p  = mat.εu/mat.εc
    A = ( E0/Eu + (p^3-2*p^2)*E0/Es - (2*p^3-3*p^2+1) ) / (p^3-2*p^2+p)
    B = 2*E0/Es - 3 - 2*A
    C = 2 - E0/Es + A
    ξ = εp/mat.εc
    E = E0*(1 - B*ξ^2 - 2*C*ξ^3) / ( 1 + A*ξ + B*ξ^2 + C*ξ^3)^2
    return E
end

function gamma1(mat::Orthotropic, σp1::Float64, σp2::Float64)
    # Calculate the amplifying factor γ1 for compression strenght due to confinning stresses σp1 and σp2

    λ = σp1/mat.fc
    β = σp2/mat.fc

    λ<0 || β<0 && return 1.0

    p1 = [ 1.2, 1.2 ]
    p2 = [ 0.8, 1.25 ]
    p3 = [ 0.0, 1.0 ]

    p1λ = p1 .+ 0.55*λ/0.25*normalize([1.0 , 1.0])
    p2λ = p2 .+ 0.50*λ/0.25*normalize([0.75, 1.0])
    p3λ = p3 .+ 0.50*λ/0.25*normalize([0.75, 1.0])

    gamma1 = p1λ[2] * (β-p2λ[1]) * (β-p3λ[1]) / ( (p1λ[1]-p2λ[1]) * (p1λ[1]-p3λ[1]) ) +
             p2λ[2] * (β-p1λ[1]) * (β-p3λ[1]) / ( (p2λ[1]-p1λ[1]) * (p2λ[1]-p3λ[1]) ) +
             p3λ[2] * (β-p1λ[1]) * (β-p2λ[1]) / ( (p3λ[1]-p1λ[1]) * (p3λ[1]-p2λ[1]) )

    gamma1 = max(gamma1, 1.0)

    return gamma1
end

function eigen_with_fixed_dir(σ::Tensor2, X::Array{Float64,1})
    # Finds two eigenvectors normal to X. Vector X is returned as the first direction
    
    # σ: Stress tensor
    # X: Fixed direction

    # find an arbitrary system aligned with X
    Q = [1., 0 , 0] # auxiliary vector
    if X==Q
        Q = [0., 1, 0 ]
    end
    Y = normalize(cross(X, Q))
    Z = normalize(cross(X, Y))
    W = [X Y Z] # arbitrary system

    # fourth order rotation tensor
    R = zeros(6,6)
    tensor_rot!(W, R)

    # new temporary tensor
    σt = R*σ
    σx = σt[1] # first "eigenvalue"

    lt, Vt = eigen( [ σt[2] σt[4]; σt[4] σt[3] ]  )

    # 2D to 3D
    Dt = eye(3)
    Dt[2:3,2:3] .= Vt # new matrix with orthogonal directions
<<<<<<< HEAD
    Dt[:,3] .= cross(Dt[:,1], Dt[:,2])
    #@show Dt[:,1]
=======
    Dt[:,1] .= cross(Dt[:,2], Dt[:,3])
>>>>>>> 4f7c70c5

    # new tensor
    V = W*Dt  # new directions in the xyz system
    L  = [ σx; lt ]  # new orthotropic stresses
    return L, V

end

function fixD(mat, D::Array{Float64,2}, active_fails::Array{Int,1})
    ηn = mat.ηn
    ηs = mat.ηs
    for i in active_fails
        D[i,1:3] *= ηn
        D[1:3,i] *= ηn
        if i==1
            D[5,5] *= ηs
            D[6,6] *= ηs
        elseif i==2
            D[4,4] *= ηs
            D[6,6] *= ηs
        elseif i==3
            D[4,4] *= ηs
            D[5,5] *= ηs
        end
    end

    return D
end

function find_dir(V, Vi)
    tol = 1e-5
    norm( V[:,1] - Vi) < tol && return 1
    norm( V[:,2] - Vi) < tol && return 2
    norm( V[:,3] - Vi) < tol && return 3
error("Plano não encontrado")
end

function principal_isotropic_moduli(mat::Orthotropic, εp::Array{Float64,1}, γ1::Float64)
    Ep1 = uniaxial_young_modulus(mat, εp[1], γ1)
    Ep2 = uniaxial_young_modulus(mat, εp[2], γ1)
    Ep3 = uniaxial_young_modulus(mat, εp[3], γ1)
    return Ep1, Ep2, Ep3
end

function principal_orthotropic_moduli(mat::Orthotropic, εp::Array{Float64,1}, Δεp::Array{Float64,1}, γ1::Float64)
    Ep1 = ( sigma(mat, εp[1]+Δεp[1]) - sigma(mat, εp[1]) ) / Δεp[1]
    Ep2 = ( sigma(mat, εp[2]+Δεp[2]) - sigma(mat, εp[2]) ) / Δεp[2]
    Ep3 = ( sigma(mat, εp[3]+Δεp[3]) - sigma(mat, εp[3]) ) / Δεp[3]
    Δεp[1] == 0 && (Ep1 = uniaxial_young_modulus(mat, εp[1], γ1))
    Δεp[2] == 0 && (Ep2 = uniaxial_young_modulus(mat, εp[2], γ1))
    Δεp[3] == 0 && (Ep3 = uniaxial_young_modulus(mat, εp[3], γ1))
    return Ep1, Ep2, Ep3
end

function orthotropic_moduli(Ep1::Float64, Ep2::Float64, Ep3::Float64, σp::Array{Float64,1})
    E12 = ( abs(σp[1])*Ep1 + abs(σp[2])*Ep2 ) / ( abs(σp[1]) + abs(σp[2]) )
    E23 = ( abs(σp[2])*Ep2 + abs(σp[3])*Ep3 ) / ( abs(σp[2]) + abs(σp[3]) )
    E13 = ( abs(σp[1])*Ep1 + abs(σp[3])*Ep3 ) / ( abs(σp[1]) + abs(σp[3]) )
    σp[1] + σp[2] == 0.0 && (E12=Ep1)
    σp[2] + σp[3] == 0.0 && (E23=Ep2)
    σp[1] + σp[3] == 0.0 && (E13=Ep3)
    return E12, E23, E13
end


function calcD(mat::Orthotropic, ipd::OrthotropicIpState)
    println("------------------------------------------")
    println("Caldulo de D")

    E = mat.E0
    ν = mat.ν

    nactive_fails = length(ipd.fplanes)

    nfplanes = length(ipd.fplanes)
    if nfplanes>0
        nactive_fails = sum( p.active for p in ipd.fplanes )
    else
        nactive_fails = 0
    end

    if !ipd.crushed && nactive_fails==0 # no fails
        println("Não está crushed e não tem planos de falha")
        if ipd.unloading # elastic regime
            println("Descarregando")
            println("De")
            D = calcDe(mat.E0, mat.ν, ipd.shared_data.model_type)
            return D
        else # loading
            println("Carregando")
            σp, V = eigen(ipd.σ)
            p  = sortperm(σp, rev=true)
            σp = σp[p] # ordered stresses
            V  = V[:,p]

            R = zeros(6,6)
            tensor_rot!(V, R)
            εp = R*ipd.ε # strain associated with σp

            γ1  = gamma1(mat, σp[1], σp[2])
            fcm = γ1*mat.fc

            # Use secant Young's moduli
            Ep1, Ep2, Ep3 = principal_isotropic_moduli(mat, εp, γ1)

            κ = 0.4
            if σp[3] >= κ*fcm # σc'  low compression
                println("Baixa compressão ou tração")
                println("D(isotrop)")
                if σp[1]!=0 || σp[2]!=0 || σp[3]!=0 
                    Et = ( abs(σp[1])*Ep1 + abs(σp[2])*Ep2 + abs(σp[3])*Ep3 ) / (abs(σp[1]) + abs(σp[2]) + abs(σp[3]))
                else
                    Et = mat.E0
                end
                D = calcDe(Et, mat.ν, ipd.shared_data.model_type)
                return D

            else # σp[3]<κ*fcmax high compression
                println("Alta compressão")
                println("D(ortho)")
                E12, E23, E13 = orthotropic_moduli(Ep1, Ep2, Ep3, σp)

                # Orthotropic D matrix
                # Notice that Amaru considers a general shear stress components (e.g. εxy)
                # and not the engineering definitions (e.g, γxy).
                Dp = 1/((1+ν)*(1-2*ν))*[ (1-ν)*Ep1   ν*E12       ν*E13      0.0          0.0          0.0 
                                         ν*E12       (1-ν)*Ep2   ν*E23      0.0          0.0          0.0 
                                         ν*E13       ν*E23      (1-ν)*Ep3   0.0          0.0          0.0 
                                         0.0         0.0         0.0        (1-2*ν)*E12  0.0          0.0
                                         0.0         0.0         0.0        0.0          (1-2*ν)*E13  0.0  
                                         0.0         0.0         0.0        0.0          0.0          (1-2*ν)*E23 ]
                D = R'*Dp*R # rotates tensor Dp to xyz system
                return D
            end
        end

    elseif ipd.crushed
        println("Crushed")
        println("D=ηn")
        D = eye(6)*mat.ηn
        return D
    else # nactive_fails>0
        println("Tração")
        if nfplanes==0
            println("Planos de falha = 0")
            σp, V = eigen(ipd.σ)
        elseif nfplanes==1
            println("Plano de falha definido = 1")
            σp, V = eigen_with_fixed_dir(ipd.σ, ipd.fplanes[1].V) # V1 should be the first column of V
        else # nfplanes == 3
            println("Planos de falha definido = 2 ou 3")
            V = [ ipd.fplanes[1].V ipd.fplanes[2].V ipd.fplanes[3].V ]
            R = zeros(6,6)
            tensor_rot!(V, R)
            σp = R*ipd.σ # stresses associated with V1, V2 and V3
            σp = σp[1:3]
        end

        # sort principal stresses
        p  = sortperm(σp, rev=true)
        σp = σp[p] # ordered stresses
        V  = V[:,p]
        R  = zeros(6,6)
        tensor_rot!(V, R)

        if ipd.unloading
        println("Descarregando")
            Dp = calcDe(mat.E0, mat.ν, ipd.shared_data.model_type)

        else # loading
            println("Carregando")
            εp  = R*ipd.ε # strain associated with σp
            γ1  = gamma1(mat, σp[1], σp[2])
            fcm = γ1*mat.fc

            Ep1, Ep2, Ep3 = principal_isotropic_moduli(mat, εp, γ1)

            κ = 0.4

            if σp[3] >= κ*fcm # σc'  low compression
                println("Baixa compressão ou tração")
                println("D(isotrop_modif)")
                Et = ( abs(σp[1])*Ep1 + abs(σp[2])*Ep2 + abs(σp[3])*Ep3 ) / (abs(σp[1]) + abs(σp[2]) + abs(σp[3]))
                Ep1 = Ep2 = Ep3 = E12 = E23 = E13 = Et
            else
                println("Alta compressão")
                println("D(ortho_modif)")
                E12, E23, E13 = orthotropic_moduli(Ep1, Ep2, Ep3, σp)
            end

            # Orthotropic D matrix considering plane stress conditions
            Dp = 1.0/(1-ν^2)*[ Ep1    ν*E12   ν*E13  0.0        0.0        0.0 
                               ν*E12  Ep2     ν*E23  0.0        0.0        0.0 
                               ν*E13  ν*E23   Ep3    0.0        0.0        0.0 
                               0.0    0.0     0.0    (1-ν)*E12  0.0        0.0
                               0.0    0.0     0.0    0.0        (1-ν)*E13  0.0  
                               0.0    0.0     0.0    0.0        0.0        (1-ν)*E23 ]
        end

        # Fix D
        @show nfplanes
        for i in nfplanes
            if nfplanes == 0 # Dp não se modifica
                continue
            else
                @show ipd.fplanes
                active_fails = [ find_dir(V, p.V) for p in ipd.fplanes if p.active ]
                @show active_fails
                fixD(mat, Dp, active_fails)
            end
        end
        D = R'*Dp*R # rotates tensor Dp to xyz system
        return D
    end
end

function stress_update(mat::Orthotropic, ipd::OrthotropicIpState, Δε::Array{Float64,1})
    println("------------------------------------------")
    println("Stress Update")
    σ0 = copy(ipd.σ)
    De = calcDe(mat.E0, mat.ν, ipd.shared_data.model_type)
    σtr = ipd.σ + De*Δε

    E = mat.E0
    ν = mat.ν

    f = loading_func(mat, σtr)
    ipd.unloading = (f<ipd.fmax)
    ipd.fmax = max(f, ipd.fmax)

    nactive_fails = length(ipd.fplanes)

    nfplanes = length(ipd.fplanes)
    if nfplanes>0
        nactive_fails = sum( p.active for p in ipd.fplanes )
    else
        nactive_fails = 0
    end

    if !ipd.crushed && nactive_fails==0 # no fails
        println("Não está crushed e não tem planos de falha")
        σp, V = eigen(ipd.σ)
        R  = zeros(6,6)
        tensor_rot!(V, R)
        εp = R*ipd.ε

        if ipd.unloading
            println("Descarregando")
            println("De")
            D = calcDe(mat.E0, mat.ν, ipd.shared_data.model_type)
        else
            println("Carregando")
            p  = sortperm(σp, rev=true)
            σp = σp[p] # ordered stresses
            V  = V[:,p]

            R = zeros(6,6)
            tensor_rot!(V, R)
            εp  = R*ipd.ε # strain associated with σp

            γ1  = gamma1(mat, σp[1], σp[2])
            fcm = γ1*mat.fc

            # Use secant Young's moduli
            Δεp = R*Δε # incremental strain
            Ep1, Ep2, Ep3 = principal_orthotropic_moduli(mat, εp, Δεp, γ1)

            κ = 0.4
            if σp[3] >= κ*fcm # σc'  low compression
                println("Baixa compressão ou tração")
                println("D(isotrop)")
                if σp[1]!=0 || σp[2]!=0 || σp[3]!=0 
                    Et = ( abs(σp[1])*Ep1 + abs(σp[2])*Ep2 + abs(σp[3])*Ep3 ) / (abs(σp[1]) + abs(σp[2]) + abs(σp[3]))
                else
                    Et = mat.E0
                end
                D = calcDe(Et, mat.ν, ipd.shared_data.model_type)


            else # σp[3]<κ*fcmax high compression
                println("Alta compressão")
                println("D(ortho)")
                E12, E23, E13 = orthotropic_moduli(Ep1, Ep2, Ep3, σp)

                # Orthotropic D matrix
                # Notice that Amaru considers a general shear stress components (e.g. εxy)
                # and not the engineering definitions (e.g, γxy).
                Dp = 1/((1+ν)*(1-2*ν))*[ (1-ν)*Ep1   ν*E12       ν*E13      0.0          0.0          0.0 
                                         ν*E12       (1-ν)*Ep2   ν*E23      0.0          0.0          0.0 
                                         ν*E13       ν*E23      (1-ν)*Ep3   0.0          0.0          0.0 
                                         0.0         0.0         0.0        (1-2*ν)*E12  0.0          0.0
                                         0.0         0.0         0.0        0.0          (1-2*ν)*E13  0.0  
                                         0.0         0.0         0.0        0.0          0.0          (1-2*ν)*E23 ]
                D = R'*Dp*R # rotates tensor Dp to xyz system

            end

        end
        Δσ = D*Δε


    elseif ipd.crushed && Δε[3] < 0.0 ###Material failed already in COMPRESSION###
        println("Crushed")
        if nfplanes==0
            println("Planos de falha = 0")
            σp, V = eigen(ipd.σ)
        elseif nfplanes==1
            println("Plano de falha definido = 1")
            σp, V = eigen_with_fixed_dir(ipd.σ, ipd.fplanes[1].V) # V1 should be the first column of V
        else
            println("Planos de falha definido = 2 ou 3")
            V = [ ipd.fplanes[1].V ipd.fplanes[2].V ipd.fplanes[3].V ]
            R = zeros(6,6)
            tensor_rot!(V, R)
            σp = R*ipd.σ # stresses associated with V1, V2 and V3
            σp = σp[1:3]
        end

        p  = sortperm(σp, rev=true)
        σp = σp[p] # ordered stresses
        V  = V[:,p]

        R  = zeros(6,6)
        tensor_rot!(V, R)
        εp =  R*ipd.ε
        Δεp = R*Δε # incremental strain


        if minimum((εp+Δεp)[1:3]) < mat.εu # stress release
            println("Stress release")
            Δσ = -ipd.σ
        else
            if Δεp[3] > 0.0 # unloading (different than the original paper)
                println("unloading")
                D = calcDe(mat.E0, mat.ν, ipd.shared_data.model_type)
                println("Ee")
            else
                println("loading")
                if ipd.unloading && εp[3] > ipd.ep3max && σp[3] > ipd.sp3max
                #if ipd.unloading && εp[3] > ipd.ep3max
                #if ipd.unloading
                    D = calcDe(mat.E0, mat.ν, ipd.shared_data.model_type)
                    println("E(elastic)")
                else
                    Et = ( sigma(mat, εp[3]+Δεp[3]) - sigma(mat, εp[3]) ) / Δεp[3]
                    D  = calcDe(Et, mat.ν, ipd.shared_data.model_type)
                    println("Et")
                end
            end
            Δσ = D*Δε
        end

    else ### Material failed already in TENSION ###
        println("Tração")
        if nfplanes==0
            println("Planos de falha = 0")
            σp, V = eigen(ipd.σ)
        elseif nfplanes==1
            println("Plano de falha definido = 1")
            σp, V = eigen_with_fixed_dir(ipd.σ, ipd.fplanes[1].V ) # V1 should be the first column of V
        else
            println("Planos de falha definidos = 2 ou 3")
            V = [ ipd.fplanes[1].V ipd.fplanes[2].V ipd.fplanes[3].V ]
            R = zeros(6,6)
            tensor_rot!(V, R)
            σp = R*ipd.σ # stresses associated with V1, V2 and V3
            σp = σp[1:3]
        end


        # sort principal stresses
        p  = sortperm(σp, rev=true)
        σp = σp[p] # ordered stresses
        V  = V[:,p]
        R  = zeros(6,6)
        tensor_rot!(V, R)
        εp  = R*ipd.ε # strain associated with σp

        if ipd.unloading
            println("Descarregando")
            println("De")

            Dp = calcDe(mat.E0, mat.ν, ipd.shared_data.model_type)
        else # loading
            println("Carregando")

            γ1  = gamma1(mat, σp[1], σp[2])
            fcm = γ1*mat.fc

            # Use secant Young's moduli
            Δεp = R*Δε # incremental strain
            Ep1, Ep2, Ep3 = principal_orthotropic_moduli(mat, εp, Δεp, γ1)

            κ = 0.4

            if σp[3] >= κ*fcm # σc'  low compression
                println("Baixa compressão ou tração")
                println("D(isotrop_modif)")
                Et = ( abs(σp[1])*Ep1 + abs(σp[2])*Ep2 + abs(σp[3])*Ep3 ) / (abs(σp[1]) + abs(σp[2]) + abs(σp[3]))
                Ep1 = Ep2 = Ep3 = E12 = E23 = E13 = Et
            else  # σp[3]<κ*fcmax high compression
                println("Alta compressão")
                println("D(ortho_modif)")
                E12, E23, E13 = orthotropic_moduli(Ep1, Ep2, Ep3, σp)
            end

            # Orthotropic D matrix considering plane stress conditions
            Dp = 1.0/(1-ν^2)*[ Ep1    ν*E12   ν*E13  0.0        0.0        0.0 
                               ν*E12  Ep2     ν*E23  0.0        0.0        0.0 
                               ν*E13  ν*E23   Ep3    0.0        0.0        0.0 
                               0.0    0.0     0.0    (1-ν)*E12  0.0        0.0
                               0.0    0.0     0.0    0.0        (1-ν)*E13  0.0  
                               0.0    0.0     0.0    0.0        0.0        (1-ν)*E23 ]
        end

        # Fix D
        for i in nfplanes
            if nfplanes == 0 # Dp não se modifica
                continue
            else
                active_fails = [ find_dir(V, p.V) for p in ipd.fplanes ]
                fixD(mat, Dp, active_fails)
            end
        end
        D = R'*Dp*R # rotates tensor Dp to xyz system
        Δσ = D*Δε
    end

    ipd.ε += Δε
    ipd.σ += Δσ

    ep = minimum(εp[1:3])
    sp = minimum(σp[1:3])

    if ep < ipd.ep3max
        ipd.ep3max = ep
        ipd.sp3max = sp
    else 
        ipd.ep3max = ipd.ep3max
        ipd.sp3max = ipd.sp3max
    end

    
    # Check for new failure planes
    println("--------------------")
    println("Calculate a new σp and V")

    if nfplanes==0
        println("Planos de falha = '0'")
        σp, V = eigen(ipd.σ)
    elseif nfplanes==1
        println("Planos de falha = '1'")
        σp, V = eigen_with_fixed_dir(ipd.σ, ipd.fplanes[1].V ) # V1 should be the first column of V
    else # nfplanes == 3
        println("Planos de falha = '2 ou 3'")
        V = [ ipd.fplanes[1].V ipd.fplanes[2].V ipd.fplanes[3].V ]
    end
    R  = zeros(6,6)
    tensor_rot!(V, R)
    σp = R*ipd.σ # stresses associated with V1, V2 and V3
    εp = R*ipd.ε # strain associated with σp

    println("--------------------")
    println("Check for new failure planes")
    nfplanes = length(ipd.fplanes)
    for i=1:3
        if σp[i]>mat.ft # new fixed plane
            if nfplanes==0
                println("agora tem 1 plano fixo")
                plane = FixedPlane(V[:,i], true, true, εp[i])
                push!(ipd.fplanes, plane)
            elseif nfplanes==1
                if norm(V[:,i] - ipd.fplanes[1].V)<0.001 # V[:,i] == V1 plano já existe
                    continue
                else
                    println("agora tem 2 plano fixo")
                    plane = FixedPlane(V[:,i], true, true, εp[i])
                    push!(ipd.fplanes, plane)
                end
            elseif nfplanes==2
                if norm(V[:,i] - ipd.fplanes[1].V)<0.001 && norm(V[:,i] - ipd.fplanes[2].V)<0.001 
                    continue
                else
                    println("agora tem 3 plano fixo")
                    plane = FixedPlane(V[:,i], true, true, εp[i])
                    push!(ipd.fplanes, plane)
                end
            end
        end
    end

    # Check for active failure planes
    println("--------------------")
    println("Check for active failure planes")
    nfplanes = length(ipd.fplanes)
    if nfplanes>0
        for i=1:nfplanes
            plane = ipd.fplanes[i]
            dir = find_dir(V, plane.V)
            if εp[dir]>=plane.εf 
                plane.active = true
                σp[dir] = 0.0
            else
                plane.active = false
            end
        end

        ipd.σ = R'*σp
        Δσ = ipd.σ - σ0
    end
    
    # Check for compression crushing
    if ipd.crushed==false
        for i=1:3
            if σp[i]<mat.fc
                ipd.crushed = true
                break
            end
        end
    end


    return Δσ
end


function ip_state_vals(mat::Orthotropic, ipd::OrthotropicIpState)
    ndim  = ipd.shared_data.ndim
    σ, ε  = ipd.σ, ipd.ε
    j1    = tr(σ)
    srj2d = √J2D(σ)

    D = stress_strain_dict(σ, ε, ndim)

    return D
end<|MERGE_RESOLUTION|>--- conflicted
+++ resolved
@@ -187,12 +187,8 @@
     # 2D to 3D
     Dt = eye(3)
     Dt[2:3,2:3] .= Vt # new matrix with orthogonal directions
-<<<<<<< HEAD
     Dt[:,3] .= cross(Dt[:,1], Dt[:,2])
     #@show Dt[:,1]
-=======
-    Dt[:,1] .= cross(Dt[:,2], Dt[:,3])
->>>>>>> 4f7c70c5
 
     # new tensor
     V = W*Dt  # new directions in the xyz system
